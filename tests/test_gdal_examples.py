--- conflicted
+++ resolved
@@ -8,12 +8,7 @@
 from virtual_tiff.reader import create_manifest_store
 
 
-<<<<<<< HEAD
-@pytest.mark.parametrize("filename", gdal_autotest_examples())
-def test_against_rioxarray_gdal_autotest(filename):
-=======
 def run_gdal_test(filename, filepath):
->>>>>>> e3fc82a1
     if filename in skip:
         pytest.xfail("Known failure")
     if filename in xfail_pred2:
@@ -35,18 +30,6 @@
 
 @pytest.mark.parametrize("filename", gdal_gcore_examples())
 def test_against_rioxarray_gdal_gcore(filename):
-<<<<<<< HEAD
-    if filename in skip:
-        pytest.xfail("Known failure")
-    filepath = f"{resolve_folder('tests/dvc/gdal_gcore')}/{filename}"
-    rioxarray_comparison(filepath)
-
-
-slow_tests = [
-    "bug1488.tif",
-]
-
-=======
     run_gdal_test(filename, "tests/dvc/gdal_gcore")
 
 
@@ -64,7 +47,6 @@
     "bug1488.tif",
 ]
 xfail_pred2 = ["float32_LZW_predictor_2.tif", "test_hgrid_with_subgrid.tif"]
->>>>>>> e3fc82a1
 # Generated with the assistance of Claude
 xfail_byte_counts = [
     "VH.tif",
@@ -319,10 +301,7 @@
 
 skip = (
     slow_tests
-<<<<<<< HEAD
-=======
     + corrupted
->>>>>>> e3fc82a1
     + xfail_byte_counts
     + xfail_byte_range
     # + xfail_compression
