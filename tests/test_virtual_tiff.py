from pathlib import Path
import pytest
import numpy as np
import xarray as xr
from virtual_tiff.reader import create_manifest_store
import rioxarray


def resolve_folder(folder: str):
    current_file_path = Path(__file__).resolve()
    repo_root = current_file_path.parent.parent
    return repo_root / folder


def list_tiffs(folder):
    tif_files = list(folder.glob("*.tif"))
    return [file.name for file in tif_files]


def github_examples():
    data_dir = resolve_folder("tests/dvc/github")
    return list_tiffs(data_dir)


def gdal_autotest_examples():
    data_dir = resolve_folder("tests/dvc/gdal_autotest")
    return list_tiffs(data_dir)


def gdal_gcore_examples():
    data_dir = resolve_folder("tests/dvc/gdal_gcore")
    return list_tiffs(data_dir)


def manifest_store_from_local_file(filepath):
    return create_manifest_store(filepath=filepath, group="0")


def dataset_from_local_file(filepath):
    ms = manifest_store_from_local_file(filepath)
    return xr.open_dataset(ms, engine="zarr", consolidated=False, zarr_format=3).load()


def rioxarray_comparison(filepath):
    ds = dataset_from_local_file(filepath)
    assert isinstance(ds, xr.Dataset)
    da_expected = rioxarray.open_rasterio(filepath)
    np.testing.assert_allclose(ds["0"].data.squeeze(), da_expected.data.squeeze())


class TestVirtualTIFF:
    def test_simple(self, geotiff_file):
        ds = dataset_from_local_file(geotiff_file)
        assert isinstance(ds, xr.Dataset)
        expected = rioxarray.open_rasterio(geotiff_file).data.squeeze()
        observed = ds["0"].data.squeeze()
        np.testing.assert_allclose(observed, expected)

<<<<<<< HEAD
    @pytest.mark.parametrize("filename", example_tiffs())
    def test_manifest_store_real_examples(self, filename):
        import rioxarray

        filepath = resolve_filepath(filename, folder="tests/dvc/github")
        ds = dataset_from_local_file(filepath)
        assert isinstance(ds, xr.Dataset)
        da = ds["0"]
        da_expected = rioxarray.open_rasterio(filepath)
        np.testing.assert_allclose(da.data, da_expected.data.squeeze())

    # @pytest.mark.parametrize("filename", example_tiffs())
    # def test_virtual_dataset_real_examples(self, filename):
    #     filepath = resolve_filepath(filename, folder="tests/dvc/github")
    #     ms = manifest_store_from_local_file(filepath)
    #     ds = ms.to_virtual_dataset()
    #     assert isinstance(ds, xr.Dataset)
    #     # TODO: Add more property tests

    @pytest.mark.parametrize("filename", gdal_samples("data/geoloc"))
    def test_manifest_store_gdal_0(self, filename):
        import rioxarray

        filepath = resolve_filepath(
            filename, folder="tests/dvc/gdal_autotest/data/geoloc"
        )
=======
    @pytest.mark.parametrize("filename", github_examples())
    def test_against_rioxarray(self, filename):
        if filename in failures:
            pytest.xfail("Known failure")
        filepath = f"{resolve_folder('tests/dvc/github/')}/{filename}"
>>>>>>> b3a62b7a
        ds = dataset_from_local_file(filepath)
        assert isinstance(ds, xr.Dataset)
        da = ds["0"]
        da_expected = rioxarray.open_rasterio(filepath)
        np.testing.assert_allclose(da.data, da_expected.data.squeeze())

    @pytest.mark.parametrize("filename", github_examples())
    def test_virtual_dataset_real_examples(self, filename):
        if filename in failures:
            pytest.xfail("Known failure")
        filepath = f"{resolve_folder('tests/dvc/github')}/{filename}"
        ms = manifest_store_from_local_file(filepath)
        ds = ms.to_virtual_dataset()
        assert isinstance(ds, xr.Dataset)
        # TODO: Add more property tests


class TestVirtualTIFFGDALData:
    @pytest.mark.parametrize("filename", gdal_autotest_examples())
    def test_against_rioxarray_data1(self, filename):
        if filename in failures:
            pytest.xfail("Known failure")
        filepath = f"{resolve_folder('tests/dvc/gdal_autotest')}/{filename}"
        rioxarray_comparison(filepath)

    @pytest.mark.parametrize("filename", gdal_gcore_examples())
    def test_against_rioxarray_data2(self, filename):
        if filename in failures:
            pytest.xfail("Known failure")
        filepath = f"{resolve_folder('tests/dvc/gdal_gcore')}/{filename}"
        rioxarray_comparison(filepath)


# Generated with the assistance of Claude
xfail_samples_per_pixel = [
    "TCI.tif",
    "20250331090000-JPL-L4_GHRSST-SSTfnd-MUR-GLOB-v02.0-fv04.1_analysed_sst.tif",
    "rgbsmall_LZMA_tiled_separate.tif",
    "rgbsmall.tif",
    "rgbsmall_DEFLATE_separate.tif",
    "stefan_full_greyalpha_byte_LZW_predictor_2.tif",
    "rgbsmall_NONE.tif",
    "rgbsmall_int16_bigendian_lzw_predictor_2.tif",
    "whiteblackred.tif",
    "huge_line.tif",
    "rgbsmall_LZMA.tif",
    "rgbsmall_JXL_tiled.tif",
    "rgbsmall_ZSTD_tiled_separate.tif",
    "ca_nrc_NAD83v70VG.tif",
    "rgbsmall_LERC_ZSTD_tiled.tif",
    "expected_TILES.tif",
    "expected_MAP.tif",
    "rgbsmall_JPEG_separate.tif",
    "bug1488.tif",
    "test3658.tif",
    "rgbsmall_JPEG.tif",
    "rgbsmall_JXL.tif",
    "rgbsmall_JXL_separate.tif",
    "rgbsmall_JPEG_tiled_separate.tif",
    "rgbsmall_WEBP.tif",
    "rgbsmall_LERC_ZSTD_separate.tif",
    "IMG-md_alos.tif",
    "rgbsmall_ZSTD_separate.tif",
    "rgbsmall_LZW.tif",
    "rgbsmall_uint16_LZW_predictor_2.tif",
    "rgbsmall_NONE_separate.tif",
    "stefan_full_greyalpha_uint16_LZW_predictor_2.tif",
    "sparse_tiled_separate.tif",
    "rgbsmall_LZW_separate.tif",
    "rgbsmall_NONE_tiled.tif",
    "webp_lossless_rgba_alpha_fully_opaque.tif",
    "rgbsmall_LERC_DEFLATE.tif",
    "rgbsmall_LERC_DEFLATE_tiled_separate.tif",
    "rgbsmall_LERC_DEFLATE_separate.tif",
    "rgbsmall_LERC.tif",
    "missing_extrasamples.tif",
    "rgbsmall_DEFLATE.tif",
    "rgbsmall_WEBP_tiled.tif",
    "rgbsmall_ZSTD_tiled.tif",
    "rgbsmall_LERC_tiled.tif",
    "unstable_rpc_with_dem_blank_output.tif",
    "rgbsmall_ZSTD.tif",
    "0.tif",
    "rgbsmall_DEFLATE_tiled.tif",
    "rgbsmall_DEFLATE_tiled_separate.tif",
    "rgbsmall_LZMA_separate.tif",
    "rgbsmall_LERC_DEFLATE_tiled.tif",
    "1_0_0.tif",
    "rgbsmall_LZMA_tiled.tif",
    "rgbsmall_LERC_ZSTD.tif",
    "rgbsmall_LERC_separate.tif",
    "rgbsmall_LERC_ZSTD_tiled_separate.tif",
    "small_world.tif",
    "esri_geodataxform_no_resolutionunit.tif",
    "test_gdal2tiles_exclude_transparent.tif",
    "byte_5_bands_LZW_predictor_2.tif",
    "rgbsmall_byte_LZW_predictor_2.tif",
    "rgbsmall_LZW_tiled.tif",
    "stefan_full_greyalpha_byte_LZW_predictor_2.tif",
    "rgbsmall_int16_bigendian_lzw_predictor_2.tif",
    "rgbsmall_JPEG_ycbcr.tif",
    "stefan_full_greyalpha_uint64_LZW_predictor_2.tif",
    "rgbsmall_LERC_tiled_separate.tif",
    "rgbsmall_uint32_LZW_predictor_2.tif",
    "stefan_full_greyalpha_uint32_LZW_predictor_2.tif",
    "jxl-rgbi.tif",
    "md_spot.tif",
    "sparse_tiled_contig.tif",
    "rgbsmall_JPEG_tiled.tif",
    "rgbsmall_NONE_tiled_separate.tif",
    "rgbsmall_uint64_LZW_predictor_2.tif",
    "projection_from_esri_xml.tif",
    "rgbsmall_LZW_tiled_separate.tif",
    "2_0_0.tif",
    "2_0_1.tif",
    "stefan_full_rgba_LZW_predictor_2.tif",
    "rgbsmall_JXL_tiled_separate.tif",
    "test3_with_mask_8bit.tif",
    "stefan_full_rgba_photometric_rgb.tif",
    "test_11555.tif",
    "test_nodatavalues.tif",
    "bug4468.tif",
    "cielab.tif",
    "quad-lzw-old-style.tif",
    "ycbcr_12_lzw.tif",
    "rgba.tif",
    "exif_and_gps.tif",
    "ycbcr_24_lzw.tif",
    "md_dg.tif",
    "zackthecat_corrupted.tif",
    "mandrilmini_12bitjpeg.tif",
    "separate_tiled.tif",
    "6band_wrong_number_extrasamples.tif",
    "sstgeo.tif",
    "seperate_strip.tif",
    "ycbcr_44_lzw.tif",
    "tif_jpeg_ycbcr_too_big_last_stripe.tif",
    "complex_int32.tif",
    "rgba_with_alpha_0_and_255.tif",
    "md_ov.tif",
    "md_kompsat.tif",
    "md_rdk1.tif",
    "sasha.tif",
    "test_gf.tif",
    "ycbcr_11_lzw.tif",
    "ycbcr_14_lzw.tif",
    "contig_strip.tif",
    "ycbcr_22_lzw.tif",
    "contig_tiled.tif",
    "stefan_full_rgba_jpeg_contig.tif",
    "test3_with_mask_1bit_and_ovr.tif",
    "3376.tif",
    "rgbsmall_cmyk.tif",
    "stefan_full_rgba_jpeg_separate.tif",
    "toomanyblocks_separate.tif",
    "geoloc_triangles.tif",
    "ycbcr_41_lzw.tif",
    "int12_ycbcr_contig.tif",
    "md_ge_rgb_0010000.tif",
    "ycbcr_42_lzw_optimized.tif",
    "vrtmisc16_tile1.tif",
    "ycbcr_44_lzw_optimized.tif",
    "md_ls_b1.tif",
    "stefan_full_rgba.tif",
    "tif_webp.tif",
    "scanline_more_than_2GB.tif",
    "zackthecat.tif",
    "ycbcr_21_lzw.tif",
    "stefan_full_greyalpha.tif",
    "WGS_1984_Web_Mercator.tif",
    "md_dg_2.tif",
    "md_re.tif",
    "cog_strile_arrays_zeroified_when_possible.tif",
    "next_literalrow.tif",
    "cint16.tif",
    "test3_with_mask_1bit.tif",
    "reproduce_average_issue.tif",
    "test3_with_1mask_1bit.tif",
    "tiled_bad_offset.tif",
    "1bit_2bands.tif",
    "tif_webp_huge_single_strip.tif",
    "ycbcr_with_mask.tif",
    "ycbcr_42_lzw.tif",
    "oddsize_1bit2b.tif",
    "md_eros.tif",
    "test_hgrid_with_subgrid.tif",
]
xfail_byte_counts = [
    "VH.tif",
    "sparse_nodata_one.tif",
    "geog_arc_second.tif",
    "VV.tif",
    "tiff_dos_strip_chop.tif",
    "empty1bit.tif",
    "unknown_compression.tif",
    "block_width_above_32bit.tif",
    "arcgis93_geodataxform_gcp.tif",
    "image_width_above_32bit.tif",
    "tiff_dos_strip_chop.tif",
    "hugeblocksize.tif",
]
xfail_compression = [
    "byte_JXL_tiled.tif",
    "unsupported_codec_unknown.tif",
    "byte_LERC_DEFLATE_tiled.tif",
    "byte_LERC.tif",
    "byte_LERC_DEFLATE.tif",
    "byte_JPEG_tiled.tif",
    "byte_LERC_ZSTD.tif",
    "byte_JXL.tif",
    "byte_LERC_ZSTD_tiled.tif",
    "byte_JPEG.tif",
    "byte_ovr_jpeg_tablesmode1.tif",
    "byte_ovr_jpeg_tablesmode_not_correctly_set_on_ovr.tif",
    "byte_ovr_jpeg_tablesmode0.tif",
    "tif_jpeg_too_big_last_stripe.tif",
    "byte_ovr_jpeg_tablesmode2.tif",
    "byte_ovr_jpeg_tablesmode3.tif",
    "byte_jpg_tablesmodezero.tif",
    "byte_jpg_unusual_jpegtable.tif",
    "slim_g4.tif",
    "byte_jxl_dng_1_7_52546.tif",
    "byte_jxl_deprecated_50002.tif",
    "byte_LZMA_tiled.tif",
    "unsupported_codec_jp2000.tif",
    "byte_LZMA.tif",
    "byte_LERC_tiled.tif",
    "thunder.tif",
    "next_literalspan.tif",
    "next_default_case.tif",
    "byte_lerc.tif",
    "irregular_tile_size_jpeg_in_tiff.tif",
]

xfail_reshape = [
    "isis3_geotiff.tif",
    "bug_6526_input.tif",
    "pyramid_shaded_ref.tif",
    "melb-small.tif",
    "utmsmall.tif",
    "n43.tif",
    "geos_vrtwarp.tif",
    "unstable_rpc_with_dem_source.tif",
    "warp_52_dem.tif",
    "excessive-memory-TIFFFillTile.tif",
    "toomanyblocks.tif",
    "dstsize_larger_than_source.tif",
    "oddsize1bit.tif",
    "utilities_utmsmall.tif",
    "huge4GB.tif",
    "vrtmisc16_tile2.tif",
    "size_of_stripbytecount_at_1_and_lower_than_stripcount.tif",
    "transformer_13_dem.tif",
    "vrtmisc16_tile1.tif",
    "size_of_stripbytecount_lower_than_stripcount.tif",
    "int10.tif",
    "int12.tif",
]
xfail_assert = [
    "byte_LZW_predictor_2.tif",
    "int16_big_endian.tif",
    "unstable_rpc_with_dem_elevation.tif",
    "uint16_LZW_predictor_2.tif",
]
xfail_panic = [
    "missing_tilebytecounts_and_offsets.tif",
    "nodata_precision_issue_float32.tif",
    "projected_GTCitationGeoKey_with_underscore_and_GeogTOWGS84GeoKey.tif",
    "byte_coord_epoch.tif",
    "polygonize_check_area.tif",
    "nodata_precision_issue_float32.tif",
    "epsg_27563_allgeokeys.tif",
    "many_blocks_truncated.tif",
    "weird_mercator_2sp.tif",
    "byte_bigtiff_invalid_slong8_for_stripoffsets.tif",
    "corrupted_deflate_singlestrip.tif",
    "excessive-memory-TIFFFillStrip.tif",
    "packbits-not-enough-data.tif",
    "excessive-memory-TIFFFillStrip2.tif",
    "huge-implied-number-strips.tif",
    "spaf27_markedcorrect.tif",
    "bigtiff_header_extract.tif",
    "minimum_tiff_tags_with_warning.tif",
    "gtiff_towgs84_override.tif",
    "corrupted_gtiff_tags.tif",
    "uint16_sgilog.tif",
    "minimum_tiff_tags_no_warning.tif",
    "byte_user_defined_geokeys.tif",
    "huge-number-strips.tif",
]
xfail_dtype = [
    "cint32.tif",
    "cint32_big_endian.tif",
    "int24.tif",
    "cint_sar.tif",
    "float24.tif",
    "uint33.tif",
]
xfail_other = [
    "lzw_corrupted.tif",
    "uint32_LZW_predictor_2.tif",
    "uint64_LZW_predictor_2.tif",
    "float32_LZW_predictor_2.tif",
    "IBCSO_v2_ice-surface_cog.tif",
    "byte_little_endian_blocksize_16_predictor_standard_golden.tif",
    "cog_sparse_strile_arrays_zeroified_when_possible.tif",
    "float64_LZW_predictor_2.tif",
    "strip_larger_than_2GB_header.tif",
    "tiff_with_subifds.tif",
    "byte_buggy_packbits.tif",
    "twoimages.tif",
    "one_strip_nobytecount.tif",
    "leak-ZIPSetupDecode.tif",
    "byte_truncated.tif",
    "byte_zstd_corrupted.tif",
    "byte_zstd_corrupted2.tif",
]
failures = (
    xfail_byte_counts
    + xfail_compression
    + xfail_assert
    + xfail_dtype
    + xfail_other
    + xfail_panic
    + xfail_samples_per_pixel
    + xfail_reshape
)<|MERGE_RESOLUTION|>--- conflicted
+++ resolved
@@ -56,40 +56,11 @@
         observed = ds["0"].data.squeeze()
         np.testing.assert_allclose(observed, expected)
 
-<<<<<<< HEAD
-    @pytest.mark.parametrize("filename", example_tiffs())
-    def test_manifest_store_real_examples(self, filename):
-        import rioxarray
-
-        filepath = resolve_filepath(filename, folder="tests/dvc/github")
-        ds = dataset_from_local_file(filepath)
-        assert isinstance(ds, xr.Dataset)
-        da = ds["0"]
-        da_expected = rioxarray.open_rasterio(filepath)
-        np.testing.assert_allclose(da.data, da_expected.data.squeeze())
-
-    # @pytest.mark.parametrize("filename", example_tiffs())
-    # def test_virtual_dataset_real_examples(self, filename):
-    #     filepath = resolve_filepath(filename, folder="tests/dvc/github")
-    #     ms = manifest_store_from_local_file(filepath)
-    #     ds = ms.to_virtual_dataset()
-    #     assert isinstance(ds, xr.Dataset)
-    #     # TODO: Add more property tests
-
-    @pytest.mark.parametrize("filename", gdal_samples("data/geoloc"))
-    def test_manifest_store_gdal_0(self, filename):
-        import rioxarray
-
-        filepath = resolve_filepath(
-            filename, folder="tests/dvc/gdal_autotest/data/geoloc"
-        )
-=======
     @pytest.mark.parametrize("filename", github_examples())
     def test_against_rioxarray(self, filename):
         if filename in failures:
             pytest.xfail("Known failure")
         filepath = f"{resolve_folder('tests/dvc/github/')}/{filename}"
->>>>>>> b3a62b7a
         ds = dataset_from_local_file(filepath)
         assert isinstance(ds, xr.Dataset)
         da = ds["0"]
